[[source]]
url = "https://pypi.org/simple"
verify_ssl = true
name = "pypi"

[packages]
"discord.py" = "*"
python-dotenv = "*"
toml = "*"

[dev-packages]
black = "*"
flake8 = "*"
isort = "*"
<<<<<<< HEAD
ansible = "*"
=======
pytest-asyncio = "*"
pytest = "*"
pytest-aiohttp = "*"
>>>>>>> 4fce55d1

[requires]
python_full_version = "3.11.4"<|MERGE_RESOLUTION|>--- conflicted
+++ resolved
@@ -12,13 +12,10 @@
 black = "*"
 flake8 = "*"
 isort = "*"
-<<<<<<< HEAD
 ansible = "*"
-=======
 pytest-asyncio = "*"
 pytest = "*"
 pytest-aiohttp = "*"
->>>>>>> 4fce55d1
 
 [requires]
 python_full_version = "3.11.4"