name: Deploy to server

on:
  workflow_dispatch:

jobs:
  build:
    runs-on: ubuntu-latest

    steps:
      - uses: actions/checkout@v4
        with:
          fetch-depth: 0

      - uses: actions/setup-python@v5
        with:
          python-version: '3.11.12'

      - name: Install Ansible
        run: |
          sudo apt update
          sudo apt install -y ansible
      
      - name: Set up SSH agent
        uses: webfactory/ssh-agent@v0.9.1
        with:
          ssh-private-key: ${{ secrets.DISCORD_BOT_DEPLOY_KEY }}

<<<<<<< HEAD
      - name: Deploy Discord Bot with ansible
        run: ansible-playbook -i ansible/inventory.ini ansible/deploy-playbook.yml --private-key="/home/runner/.ssh/id_rsa" --user=root
=======
      - name: Deploy EuroPythonBot with ansible
        run: ansible-playbook -i ${{ secrets.DISCORD_BOT_SERVER_HOST }}, ansible/deploy-playbook.yml --private-key="/home/runner/.ssh/id_rsa" --user=root
>>>>>>> efb8640d
        env:
          ANSIBLE_HOST_KEY_CHECKING: "false"<|MERGE_RESOLUTION|>--- conflicted
+++ resolved
@@ -26,12 +26,7 @@
         with:
           ssh-private-key: ${{ secrets.DISCORD_BOT_DEPLOY_KEY }}
 
-<<<<<<< HEAD
       - name: Deploy Discord Bot with ansible
-        run: ansible-playbook -i ansible/inventory.ini ansible/deploy-playbook.yml --private-key="/home/runner/.ssh/id_rsa" --user=root
-=======
-      - name: Deploy EuroPythonBot with ansible
         run: ansible-playbook -i ${{ secrets.DISCORD_BOT_SERVER_HOST }}, ansible/deploy-playbook.yml --private-key="/home/runner/.ssh/id_rsa" --user=root
->>>>>>> efb8640d
         env:
           ANSIBLE_HOST_KEY_CHECKING: "false"