--- conflicted
+++ resolved
@@ -1,9 +1,6 @@
-<<<<<<< HEAD
-=======
 # do not check for line length while prototyping
 # flake8: noqa: E501
 
->>>>>>> ec5ccaa0
 from discord.errors import Forbidden
 from discord.ext import commands
 
@@ -222,18 +219,9 @@
         return
 
     channel = bot.get_channel(payload.channel_id)  # Get the channel
-<<<<<<< HEAD
-    message = await channel.fetch_message(
-        payload.message_id
-    )  # Get the message
-    print(
-        f"A reaction has been removed from a message "
-        f"with content: {message.content}"
-    )
-=======
     message = await channel.fetch_message(payload.message_id)  # Get the message
     print(f"A reaction has been removed from a message with content: {message.content}")
->>>>>>> ec5ccaa0
+
 
 
 def main():
