from discord.errors import Forbidden
from discord.ext import commands

<<<<<<< HEAD
import discord
from model import TicketRole, TicketValidationError
from pretix_connector import get_ticket_roles_from_message_with_ticket_id
from question_handling import handle_question, message_is_question
from settings import ATTENDANT_ROLE_NAME, BOT_TOKEN, ONBOARD_CHANNEL_NAME
=======
from model import TicketRole, TicketValidationError
from pretix_connector import get_ticket_roles_from_message_with_ticket_id
from question_handling import handle_question, message_is_question
from settings import (
    ATTENDANT_ROLE_NAME,
    BOT_ECHO_MODE,
    BOT_TOKEN,
    DISCORD_SERVER_ID,
    ONBOARD_CHANNEL_NAME,
)
>>>>>>> 56716808

intents = discord.Intents.default()
intents.messages = True
intents.guilds = True
intents.message_content = True
intents.reactions = True

# bot = discord.Bot(intents=intents)
bot = commands.Bot(intents=intents, command_prefix="$")

# the line below is a test of storing globals in the client object.
# it seems that you can access the client from the message
# like this "message._state._get_client()"
bot.my_global_greeting = "Hey"


@bot.event
async def on_ready():
    print("Bot is starting up.")
    guild = bot.get_guild(DISCORD_SERVER_ID)
    if guild is None:
        print(f"This bot is not connected to {DISCORD_SERVER_ID}")
        return
    print(f"This bot is now connected to {DISCORD_SERVER_ID}")

    # TODO - set rights for pinning!
    # TODO - prototype pinned message change

    channel = discord.utils.get(bot.get_all_channels(), name="general")
    try:
        message = await channel.send(
            "This is a pinned message - the bot is ready!"
        )
        await message.pin()
    except Forbidden as e:
        print(e)


@bot.event
async def on_message(message):
    if message.guild.id != DISCORD_SERVER_ID:
        return
    if message.author.bot:
        return

    # different channels need different behaviour.
    # for now just channels one room

    if message.channel.name == ONBOARD_CHANNEL_NAME:
        # debug via print
        print(f"Message from {message.author}: {message.content}")
        print(f"Guild {message.guild.name}")
        print(f"{message.author.display_name=}")

        content = message.content

        global_greeting = "Howdy"
        # TODO - checking for guild is done to protect against DMs which
        #  may not communicate the client. Maybe remove later if this
        #  turns out to be OK

        if message.guild is not None:
            # if you don't have the client, access it this way
            # global_greeting = message._state._get_client().my_global_greeting
            global_greeting = bot.my_global_greeting

<<<<<<< HEAD
        # just echo something
        await message.channel.send(
            f"{global_greeting}, {message.author.mention}!"
            f" I understood '{content}'"
        )
=======
        # For debugging allow echoes
        if BOT_ECHO_MODE:
            await message.channel.send(
                f"{global_greeting}, {message.author.mention}! I understood '{content}'"
            )
>>>>>>> 56716808

        # make questions votable
        # for rooms that allow questions, of course.
        if await message_is_question(content=content):
            await handle_question(message=message)
            return

        # test to init a private CoC chat
        if content:
            if "coc" in content.lower():
                try:
                    # Try to send a private message
                    await message.author.send("Do you need CoC help?")
                except Forbidden:
                    print(
                        f"Could not send a DM to {message.author}. "
                        "They may have blocked DMs."
                    )
                try:
                    # for security reason, maybe delete this?
                    await message.delete()
                except Forbidden:
                    print("Could not remove coc message.")

        # assign role

        # Check if user has the role, assign if not
        # Get the role to assign
        # TODO - validate if role should be assigned.
        # 1 - check if role is assigned
        # 2 - if not - parse question for ticket ID and call validation

        # "role": This here should be done on startup!
        # There should also be more
        attendant_role = discord.utils.get(
            message.guild.roles, name=ATTENDANT_ROLE_NAME
        )

        if attendant_role not in message.author.roles:
            try:
                user_roles = get_ticket_roles_from_message_with_ticket_id(
                    message=content, screen_name=message.author
                )
                if user_roles:
                    if TicketRole.ATTENDENT in user_roles:
                        await message.author.add_roles(attendant_role)
                        await message.channel.send(
<<<<<<< HEAD
                            "You have been assigned attendent roles"
=======
                            f"You have been assigned attendant role"
>>>>>>> 56716808
                        )
                else:
                    await message.channel.send(
                        "Please reply with your ticket code"
                        "(example V001, S001, etc..)"
                    )
            except TicketValidationError as e:
                await message.channel.send(
                    f"There has been a problem with your ticket code. {e}"
                )


@bot.event
async def on_message_edit(message_before, message_after):
    if message_after.guild.id != DISCORD_SERVER_ID:
        return

    if message_before.author.bot:
        return

    if message_before.content != message_after.content:
        print(
<<<<<<< HEAD
            f"Message from {before.author} edited from {before.content}"
            f"to {after.content}"
        )

    if message_is_question(before.content) or message_is_question(
        after.content
=======
            f"Message from {message_before.author} edited from {message_before.content} to {message_after.content}"
        )

    if message_is_question(message_before.content) or message_is_question(
        message_after.content
>>>>>>> 56716808
    ):
        # TODO - if this message is a question we need to decide on behaviour.
        # we can't prevent this but may reset the vote
        # also we need to do something about messages that become a question or
        # lose questions later.
        pass


@bot.event
async def on_reaction_add(reaction, user):
    if reaction.guild.id != DISCORD_SERVER_ID:
        return

    # TODO limit to allowed reactions (for example on questions)
    if user.bot:
        return
    print(
        f"{user} has added {reaction.emoji} to a message "
        f"with content: {reaction.message.content}"
    )


@bot.event
async def on_reaction_remove(reaction, user):
    if reaction.guild.id != DISCORD_SERVER_ID:
        return

    if user.bot:
        return
    print(
        f"{user} has removed {reaction.emoji} from a message "
        f"with content: {reaction.message.content}"
    )


# note: raw reactions are to messages existing before the bot's last restart
@bot.event
async def on_raw_reaction_add(payload):
    if payload.guild.id != DISCORD_SERVER_ID:
        return

    if payload.member.bot:
        return
    channel = bot.get_channel(payload.channel_id)  # Get the channel
    message = await channel.fetch_message(
        payload.message_id
    )  # Get the message
    print(
        f"{payload.member} has added {payload.emoji} to a "
        f"message with content: {message.content}"
    )


# note: raw reactions are to messages existing before the bot's last restart
@bot.event
async def on_raw_reaction_remove(payload):
    if payload.guild.id != DISCORD_SERVER_ID:
        return

    channel = bot.get_channel(payload.channel_id)  # Get the channel
    message = await channel.fetch_message(
        payload.message_id
    )  # Get the message
    print(
<<<<<<< HEAD
        f"A reaction has been removed from a message "
        f"with content: {message.content}"
=======
        f"A reaction has been removed from a message with content: {message.content}"
>>>>>>> 56716808
    )


def main():
    bot.run(BOT_TOKEN)


if __name__ == "__main__":
    main()<|MERGE_RESOLUTION|>--- conflicted
+++ resolved
@@ -1,24 +1,17 @@
 from discord.errors import Forbidden
 from discord.ext import commands
 
-<<<<<<< HEAD
 import discord
-from model import TicketRole, TicketValidationError
-from pretix_connector import get_ticket_roles_from_message_with_ticket_id
-from question_handling import handle_question, message_is_question
-from settings import ATTENDANT_ROLE_NAME, BOT_TOKEN, ONBOARD_CHANNEL_NAME
-=======
 from model import TicketRole, TicketValidationError
 from pretix_connector import get_ticket_roles_from_message_with_ticket_id
 from question_handling import handle_question, message_is_question
 from settings import (
     ATTENDANT_ROLE_NAME,
     BOT_ECHO_MODE,
-    BOT_TOKEN,
     DISCORD_SERVER_ID,
+    DISCORD_TOKEN,
     ONBOARD_CHANNEL_NAME,
 )
->>>>>>> 56716808
 
 intents = discord.Intents.default()
 intents.messages = True
@@ -76,28 +69,21 @@
         content = message.content
 
         global_greeting = "Howdy"
-        # TODO - checking for guild is done to protect against DMs which
-        #  may not communicate the client. Maybe remove later if this
-        #  turns out to be OK
+        # TODO - checking for guild is done to protect against DMs
+        # which may not communicate the client
+        # Maybe remove later if this turns out to be OK
 
         if message.guild is not None:
             # if you don't have the client, access it this way
             # global_greeting = message._state._get_client().my_global_greeting
             global_greeting = bot.my_global_greeting
 
-<<<<<<< HEAD
-        # just echo something
-        await message.channel.send(
-            f"{global_greeting}, {message.author.mention}!"
-            f" I understood '{content}'"
-        )
-=======
         # For debugging allow echoes
         if BOT_ECHO_MODE:
             await message.channel.send(
-                f"{global_greeting}, {message.author.mention}! I understood '{content}'"
+                f"{global_greeting}, {message.author.mention}!"
+                f" I understood '{content}'"
             )
->>>>>>> 56716808
 
         # make questions votable
         # for rooms that allow questions, of course.
@@ -113,8 +99,8 @@
                     await message.author.send("Do you need CoC help?")
                 except Forbidden:
                     print(
-                        f"Could not send a DM to {message.author}. "
-                        "They may have blocked DMs."
+                        f"Could not send a DM to {message.author}."
+                        f"They may have blocked DMs."
                     )
                 try:
                     # for security reason, maybe delete this?
@@ -145,15 +131,11 @@
                     if TicketRole.ATTENDENT in user_roles:
                         await message.author.add_roles(attendant_role)
                         await message.channel.send(
-<<<<<<< HEAD
-                            "You have been assigned attendent roles"
-=======
-                            f"You have been assigned attendant role"
->>>>>>> 56716808
+                            "You have been assigned attendant role"
                         )
                 else:
                     await message.channel.send(
-                        "Please reply with your ticket code"
+                        "Please reply with your ticket code "
                         "(example V001, S001, etc..)"
                     )
             except TicketValidationError as e:
@@ -172,20 +154,12 @@
 
     if message_before.content != message_after.content:
         print(
-<<<<<<< HEAD
-            f"Message from {before.author} edited from {before.content}"
-            f"to {after.content}"
-        )
-
-    if message_is_question(before.content) or message_is_question(
-        after.content
-=======
-            f"Message from {message_before.author} edited from {message_before.content} to {message_after.content}"
+            f"Message from {message_before.author} edited from "
+            f"{message_before.content} to {message_after.content}"
         )
 
     if message_is_question(message_before.content) or message_is_question(
         message_after.content
->>>>>>> 56716808
     ):
         # TODO - if this message is a question we need to decide on behaviour.
         # we can't prevent this but may reset the vote
@@ -234,8 +208,8 @@
         payload.message_id
     )  # Get the message
     print(
-        f"{payload.member} has added {payload.emoji} to a "
-        f"message with content: {message.content}"
+        f"{payload.member} has added {payload.emoji} to a message "
+        f"with content: {message.content}"
     )
 
 
@@ -250,17 +224,13 @@
         payload.message_id
     )  # Get the message
     print(
-<<<<<<< HEAD
         f"A reaction has been removed from a message "
         f"with content: {message.content}"
-=======
-        f"A reaction has been removed from a message with content: {message.content}"
->>>>>>> 56716808
     )
 
 
 def main():
-    bot.run(BOT_TOKEN)
+    bot.run(DISCORD_TOKEN)
 
 
 if __name__ == "__main__":
